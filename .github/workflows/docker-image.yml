--- conflicted
+++ resolved
@@ -23,16 +23,7 @@
           username: ${{ secrets.DOCKER_USERNAME }}
           password: ${{ secrets.DOCKER_PASSWORD }}
       
-<<<<<<< HEAD
       - name: Build and Push Docker image
         run: |
           docker build . --file Dockerfile -t sourcegraph/syntax_highlighter:$(date +"%y-%m-%d")_$(git log -n1 --pretty=format:%h)
-          docker push sourcegraph/syntax_highlighter:$(date +"%y-%m-%d")_$(git log -n1 --pretty=format:%h)
-=======
-      - name: Build and push Docker image
-        uses: docker/build-push-action@ad44023a93711e3deb337508980b4b5e9bcdc5dc
-        with:
-          context: .
-          push: true
-          tags: sourcegraph/syntax_highlighter:$(date +"%y-%m-%d")_$(git log -n1 --pretty=format:%h)
->>>>>>> 47a71f7c
+          docker push sourcegraph/syntax_highlighter:$(date +"%y-%m-%d")_$(git log -n1 --pretty=format:%h)